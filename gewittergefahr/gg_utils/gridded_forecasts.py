--- conflicted
+++ resolved
@@ -28,12 +28,9 @@
 GAUSSIAN_SMOOTHING_METHOD = 'gaussian'
 CRESSMAN_SMOOTHING_METHOD = 'cressman'
 VALID_SMOOTHING_METHODS = [GAUSSIAN_SMOOTHING_METHOD, CRESSMAN_SMOOTHING_METHOD]
-<<<<<<< HEAD
-=======
 
 DEFAULT_PROJECTION_OBJECT = nwp_model_utils.init_projection(
     nwp_model_utils.RAP_MODEL_NAME)
->>>>>>> 762d8200
 
 DEFAULT_LEAD_TIME_RES_SECONDS = 60
 DEFAULT_GRID_SPACING_METRES = 1000.
@@ -274,20 +271,11 @@
 
     for j in range(num_buffers):
         min_buffer_distances_metres[j], max_buffer_distances_metres[j] = (
-<<<<<<< HEAD
-            _column_name_to_buffer(buffer_column_names_latlng[j])
-        )
-
-        buffer_column_names_xy[j] = _buffer_to_column_name(
-            min_buffer_dist_metres=min_buffer_distances_metres[j],
-            max_buffer_dist_metres=max_buffer_distances_metres[j],
-=======
             _column_name_to_distance_buffer(buffer_column_names_latlng[j])
         )
 
         buffer_column_names_xy[j] = _distance_buffer_to_column_name(
             min_buffer_distances_metres[j], max_buffer_distances_metres[j],
->>>>>>> 762d8200
             column_type=XY_POLYGON_COLUMN_TYPE)
 
     num_storm_objects = len(storm_object_table.index)
@@ -477,13 +465,8 @@
         projections.project_xy_to_latlng(
             x_coords_metres=grid_point_x_matrix_metres,
             y_coords_metres=grid_point_y_matrix_metres,
-<<<<<<< HEAD
-            projection_object=projection_object, false_easting_metres=0.,
-            false_northing_metres=0.)
-=======
             projection_object=projection_object,
             false_easting_metres=0., false_northing_metres=0.)
->>>>>>> 762d8200
     )
 
     min_latitude_deg = rounder.floor_to_nearest(
@@ -558,16 +541,9 @@
 
     latlng_grid_x_matrix_metres, latlng_grid_y_matrix_metres = (
         projections.project_latlng_to_xy(
-<<<<<<< HEAD
-            latitudes_deg=grid_point_lat_matrix_deg,
-            longitudes_deg=grid_point_lng_matrix_deg,
-            projection_object=projection_object, false_easting_metres=0.,
-            false_northing_metres=0.)
-=======
             grid_point_lat_matrix_deg, grid_point_lng_matrix_deg,
             projection_object=projection_object,
             false_easting_metres=0., false_northing_metres=0.)
->>>>>>> 762d8200
     )
 
     num_latlng_grid_rows = len(grid_point_latitudes_deg)
@@ -768,26 +744,14 @@
 
     for j in range(num_buffers):
         these_first_vertex_lat_deg = [
-<<<<<<< HEAD
-            storm_object_table[
-                buffer_column_names_latlng[j]
-            ].values[i].exterior.xy[1][0]
-=======
             storm_object_table[buffer_column_names_latlng[j]].values[
                 i].exterior.xy[1][0]
->>>>>>> 762d8200
             for i in range(num_storm_objects)
         ]
 
         these_first_vertex_lng_deg = [
-<<<<<<< HEAD
-            storm_object_table[
-                buffer_column_names_latlng[j]
-            ].values[i].exterior.xy[0][0]
-=======
             storm_object_table[buffer_column_names_latlng[j]].values[
                 i].exterior.xy[0][0]
->>>>>>> 762d8200
             for i in range(num_storm_objects)
         ]
 
@@ -1254,18 +1218,12 @@
         _check_smoothing_method(smoothing_method)
 
     num_lead_times = 1 + int(numpy.round(
-<<<<<<< HEAD
-        float(max_lead_time_sec - min_lead_time_sec) / lead_time_resolution_sec
-    ))
-=======
         float(max_lead_time_sec - min_lead_time_sec) /
         lead_time_resolution_sec
     ))
 
->>>>>>> 762d8200
     lead_times_seconds = numpy.linspace(
-        min_lead_time_sec, max_lead_time_sec, num=num_lead_times, dtype=int
-    )
+        min_lead_time_sec, max_lead_time_sec, num=num_lead_times, dtype=int)
 
     latlng_buffer_columns = _get_distance_buffer_columns(
         storm_object_table=storm_object_table,
@@ -1282,44 +1240,25 @@
 
     for j in range(num_buffers):
         min_buffer_distances_metres[j], max_buffer_distances_metres[j] = (
-<<<<<<< HEAD
-            _column_name_to_buffer(latlng_buffer_columns[j])
-        )
-
-        xy_buffer_columns[j] = _buffer_to_column_name(
-=======
             _column_name_to_distance_buffer(latlng_buffer_columns[j])
         )
 
         xy_buffer_columns[j] = _distance_buffer_to_column_name(
->>>>>>> 762d8200
             min_buffer_dist_metres=min_buffer_distances_metres[j],
             max_buffer_dist_metres=max_buffer_distances_metres[j],
             column_type=XY_POLYGON_COLUMN_TYPE)
 
-<<<<<<< HEAD
-        buffer_forecast_columns[j] = _buffer_to_column_name(
-=======
         buffer_forecast_columns[j] = _distance_buffer_to_column_name(
->>>>>>> 762d8200
             min_buffer_dist_metres=min_buffer_distances_metres[j],
             max_buffer_dist_metres=max_buffer_distances_metres[j],
             column_type=FORECAST_COLUMN_TYPE)
 
-<<<<<<< HEAD
-        grid_rows_in_buffer_column_names[j] = _buffer_to_column_name(
-=======
         buffer_row_list_columns[j] = _distance_buffer_to_column_name(
->>>>>>> 762d8200
             min_buffer_dist_metres=min_buffer_distances_metres[j],
             max_buffer_dist_metres=max_buffer_distances_metres[j],
             column_type=GRID_ROWS_IN_POLYGON_COLUMN_TYPE)
 
-<<<<<<< HEAD
-        grid_columns_in_buffer_column_names[j] = _buffer_to_column_name(
-=======
         buffer_column_list_columns[j] = _distance_buffer_to_column_name(
->>>>>>> 762d8200
             min_buffer_dist_metres=min_buffer_distances_metres[j],
             max_buffer_dist_metres=max_buffer_distances_metres[j],
             column_type=GRID_COLUMNS_IN_POLYGON_COLUMN_TYPE)
@@ -1332,71 +1271,13 @@
         storm_object_table)
 
     init_times_unix_sec = numpy.unique(
-<<<<<<< HEAD
-        storm_object_table[tracking_utils.VALID_TIME_COLUMN].values
-=======
         storm_object_table[tracking_utils.TIME_COLUMN].values
->>>>>>> 762d8200
     )
     init_time_strings = [
         time_conversion.unix_sec_to_string(t, LOG_MESSAGE_TIME_FORMAT)
         for t in init_times_unix_sec
     ]
 
-<<<<<<< HEAD
-    gridded_forecast_table = pandas.DataFrame.from_dict({
-        INIT_TIME_COLUMN: init_times_unix_sec
-    })
-
-    num_init_times = len(init_times_unix_sec)
-    object_array = numpy.full(num_init_times, numpy.nan, dtype=object)
-    nested_array = gridded_forecast_table[[
-        INIT_TIME_COLUMN, INIT_TIME_COLUMN
-    ]].values.tolist()
-
-    argument_dict = {
-        GRID_POINTS_X_COLUMN: nested_array,
-        GRID_POINTS_Y_COLUMN: nested_array,
-        PROBABILITY_MATRIX_XY_COLUMN: nested_array,
-        PROJECTION_OBJECT_COLUMN: object_array
-    }
-
-    if interp_to_latlng_grid:
-        argument_dict.update({
-            GRID_POINT_LATITUDES_COLUMN: nested_array,
-            GRID_POINT_LONGITUDES_COLUMN: nested_array,
-            PROBABILITY_MATRIX_LATLNG_COLUMN: nested_array
-        })
-
-    gridded_forecast_table = gridded_forecast_table.assign(**argument_dict)
-
-    for i in range(num_init_times):
-        this_storm_object_table = storm_object_table.loc[
-            storm_object_table[tracking_utils.VALID_TIME_COLUMN] ==
-            init_times_unix_sec[i]
-            ]
-
-        this_num_storm_objects = len(this_storm_object_table.index)
-
-        this_centroid_lat_deg, this_centroid_lng_deg = (
-            geodetic_utils.get_latlng_centroid(
-                latitudes_deg=this_storm_object_table[
-                    tracking_utils.CENTROID_LATITUDE_COLUMN].values,
-                longitudes_deg=this_storm_object_table[
-                    tracking_utils.CENTROID_LONGITUDE_COLUMN].values
-            )
-        )
-
-        this_projection_object = (
-            projections.init_azimuthal_equidistant_projection(
-                central_latitude_deg=this_centroid_lat_deg,
-                central_longitude_deg=this_centroid_lng_deg)
-        )
-
-        this_storm_object_table = _polygons_from_latlng_to_xy(
-            storm_object_table=this_storm_object_table,
-            projection_object=this_projection_object)
-=======
     grid_point_x_coords_metres, grid_point_y_coords_metres = (
         _create_default_xy_grid(
             x_spacing_metres=grid_spacing_x_metres,
@@ -1432,33 +1313,11 @@
 
         this_storm_object_table = _polygons_from_latlng_to_xy(
             storm_object_table=this_storm_object_table)
->>>>>>> 762d8200
 
         this_storm_object_table = _normalize_probs_by_polygon_area(
             storm_object_table=this_storm_object_table,
             prob_radius_for_grid_metres=prob_radius_for_grid_metres)
-
-<<<<<<< HEAD
-        these_grid_point_x_metres, these_grid_point_y_metres = _create_xy_grid(
-            storm_object_table=this_storm_object_table,
-            x_spacing_metres=grid_spacing_x_metres,
-            y_spacing_metres=grid_spacing_y_metres,
-            max_lead_time_sec=max_lead_time_sec)
-
-        this_storm_object_table = _polygons_to_grid_points(
-            storm_object_table=this_storm_object_table,
-            grid_points_x_metres=these_grid_point_x_metres,
-            grid_points_y_metres=these_grid_point_y_metres)
-
-        this_num_grid_rows = len(these_grid_point_y_metres)
-        this_num_grid_columns = len(these_grid_point_x_metres)
-
-        this_probability_matrix_xy = numpy.full(
-            (this_num_grid_rows, this_num_grid_columns), 0.
-        )
-        this_num_forecast_matrix = numpy.full(
-            (this_num_grid_rows, this_num_grid_columns), 0, dtype=int
-=======
+        
         this_storm_object_table = _polygons_to_grid_points(
             storm_object_table=this_storm_object_table,
             grid_points_x_metres=grid_point_x_coords_metres,
@@ -1469,7 +1328,6 @@
         )
         this_num_forecast_matrix = numpy.full(
             (num_xy_rows, num_xy_columns), 0, dtype=int
->>>>>>> 762d8200
         )
 
         for this_lead_time_sec in lead_times_seconds:
@@ -1480,12 +1338,7 @@
 
             this_extrap_storm_object_table = _extrapolate_polygons(
                 storm_object_table=this_storm_object_table,
-<<<<<<< HEAD
-                lead_time_seconds=this_lead_time_sec,
-                projection_object=this_projection_object)
-=======
                 lead_time_seconds=this_lead_time_sec)
->>>>>>> 762d8200
 
             this_extrap_storm_object_table = _extrap_polygons_to_grid_points(
                 orig_storm_object_table=this_storm_object_table,
@@ -1496,13 +1349,6 @@
             for j in range(num_buffers):
                 for k in range(this_num_storm_objects):
                     these_rows = this_extrap_storm_object_table[
-<<<<<<< HEAD
-                        grid_rows_in_buffer_column_names[j]
-                    ].values[k]
-
-                    these_columns = this_extrap_storm_object_table[
-                        grid_columns_in_buffer_column_names[j]
-=======
                         buffer_row_list_columns[j]
                     ].values[k]
 
@@ -1511,7 +1357,6 @@
 
                     these_columns = this_extrap_storm_object_table[
                         buffer_column_list_columns[j]
->>>>>>> 762d8200
                     ].values[k]
 
                     this_num_forecast_matrix[these_rows, these_columns] += 1
@@ -1519,12 +1364,8 @@
                     this_probability_matrix_xy[these_rows, these_columns] = (
                         this_probability_matrix_xy[these_rows, these_columns] +
                         this_storm_object_table[
-<<<<<<< HEAD
-                            buffer_forecast_columns[j]].values[k]
-=======
                             buffer_forecast_columns[j]
                         ].values[k]
->>>>>>> 762d8200
                     )
 
         this_probability_matrix_xy = (
@@ -1550,49 +1391,6 @@
                     grid_spacing_x=grid_spacing_x_metres,
                     grid_spacing_y=grid_spacing_y_metres,
                     cutoff_radius=smoothing_cutoff_radius_metres)
-
-<<<<<<< HEAD
-        if interp_to_latlng_grid:
-            print (
-                'Interpolating forecast to lat-long grid for initial time '
-                '{0:s}...'
-            ).format(init_time_strings[i])
-
-            (this_probability_matrix_latlng,
-             gridded_forecast_table[GRID_POINT_LATITUDES_COLUMN].values[i],
-             gridded_forecast_table[GRID_POINT_LONGITUDES_COLUMN].values[i]
-            ) = _interp_probabilities_to_latlng_grid(
-                probability_matrix_xy=this_probability_matrix_xy,
-                grid_points_x_metres=these_grid_point_x_metres,
-                grid_points_y_metres=these_grid_point_y_metres,
-                projection_object=this_projection_object,
-                latitude_spacing_deg=latitude_spacing_deg,
-                longitude_spacing_deg=longitude_spacing_deg)
-
-            gridded_forecast_table[
-                PROBABILITY_MATRIX_LATLNG_COLUMN
-            ].values[i] = scipy.sparse.csr_matrix(
-                this_probability_matrix_latlng)
-
-        print (
-            'Creating final forecast grid for initial time {0:s}...'
-        ).format(init_time_strings[i])
-
-        gridded_forecast_table[GRID_POINTS_X_COLUMN].values[i] = (
-            these_grid_point_x_metres
-        )
-        gridded_forecast_table[GRID_POINTS_Y_COLUMN].values[i] = (
-            these_grid_point_y_metres
-        )
-        gridded_forecast_table[PROJECTION_OBJECT_COLUMN].values[i] = (
-            this_projection_object
-        )
-        gridded_forecast_table[PROBABILITY_MATRIX_XY_COLUMN].values[i] = (
-            scipy.sparse.csr_matrix(this_probability_matrix_xy)
-        )
-
-    return gridded_forecast_table
-=======
         # gridded_forecast_dict[prediction_io.XY_PROBABILITIES_KEY][i] = (
         #     scipy.sparse.csr_matrix(this_probability_matrix_xy)
         # )
@@ -1639,5 +1437,4 @@
             prediction_io.GRID_LONGITUDES_KEY: these_longitudes_deg
         })
 
-    return gridded_forecast_dict
->>>>>>> 762d8200
+    return gridded_forecast_dict