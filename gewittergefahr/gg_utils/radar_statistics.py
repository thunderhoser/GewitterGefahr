--- conflicted
+++ resolved
@@ -505,13 +505,8 @@
                     unique_storm_times_unix_sec[i],
                     TIME_FORMAT_FOR_LOG_MESSAGES)
                 warning_string = (
-<<<<<<< HEAD
                     'Cannot find file for "{0:s}" at {1:f} metres AGL and '
                     '{2:s}.  File expected at: "{3:s}"').format(
-=======
-                    'Cannot find file for "{0:s}" at {1:d} metres AGL and '
-                    '{2:s}.').format(
->>>>>>> 002b2708
                         radar_field_name_by_pair[j],
                         numpy.round(int(radar_height_by_pair_m_agl[j])),
                         this_time_string)
